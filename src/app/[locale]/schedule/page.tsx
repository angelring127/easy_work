--- conflicted
+++ resolved
@@ -171,41 +171,41 @@
       });
 
       // API 호출 구현
-<<<<<<< HEAD
-      const [assignmentsRes, availabilitiesRes, storeUsersRes, businessHoursRes, workItemsRes] =
-=======
-      const [assignmentsRes, availabilitiesRes, storeUsersRes, businessHoursRes] =
->>>>>>> b008e775
-        await Promise.all([
-          fetch(
-            `/api/schedule/assignments?store_id=${currentStore.id}&from=${fromDate}&to=${toDate}`
-          ),
-          fetch(
-            `/api/schedule/availability?store_id=${currentStore.id}&from=${fromDate}&to=${toDate}`
-          ),
-          fetch(`/api/stores/${currentStore.id}/users`),
-          fetch(`/api/store-business-hours?store_id=${currentStore.id}`),
-<<<<<<< HEAD
-          fetch(`/api/work-items?store_id=${currentStore.id}`),
-=======
->>>>>>> b008e775
-        ]);
+      const [
+        assignmentsRes,
+        availabilitiesRes,
+        storeUsersRes,
+        businessHoursRes,
+        workItemsRes,
+      ] = await Promise.all([
+        fetch(
+          `/api/schedule/assignments?store_id=${currentStore.id}&from=${fromDate}&to=${toDate}`
+        ),
+        fetch(
+          `/api/schedule/availability?store_id=${currentStore.id}&from=${fromDate}&to=${toDate}`
+        ),
+        fetch(`/api/stores/${currentStore.id}/users`),
+        fetch(`/api/store-business-hours?store_id=${currentStore.id}`),
+        fetch(`/api/work-items?store_id=${currentStore.id}`),
+      ]);
 
       if (assignmentsRes.ok) {
         const assignmentsData = await assignmentsRes.json();
         const loadedAssignments = assignmentsData.data || [];
-        
+
         // 현재 주 범위 내의 스케줄만 필터링 (안전장치)
-        const filteredAssignments = loadedAssignments.filter((a: ScheduleAssignment) => {
-          return a.date >= fromDate && a.date <= toDate;
-        });
-        
+        const filteredAssignments = loadedAssignments.filter(
+          (a: ScheduleAssignment) => {
+            return a.date >= fromDate && a.date <= toDate;
+          }
+        );
+
         console.log("로드된 스케줄:", {
           total: loadedAssignments.length,
           filtered: filteredAssignments.length,
           dates: filteredAssignments.map((a: ScheduleAssignment) => a.date),
         });
-        
+
         setAssignments(filteredAssignments);
       }
 
@@ -221,7 +221,6 @@
         }
       }
 
-<<<<<<< HEAD
       // Work Items 확인
       if (workItemsRes.ok) {
         const workItemsData = await workItemsRes.json();
@@ -235,8 +234,6 @@
         }
       }
 
-=======
->>>>>>> b008e775
       // 매장 사용자 목록도 로드 (사용자 표시를 위해)
       if (storeUsersRes.ok) {
         const storeUsersData = await storeUsersRes.json();
